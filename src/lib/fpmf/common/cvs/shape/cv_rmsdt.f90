--- conflicted
+++ resolved
@@ -53,14 +53,11 @@
 
     use prmfile
     use pmf_utils
-<<<<<<< HEAD
-=======
     use pmf_dat
     use cv_common
     use smf_xyzfile_type
     use smf_xyzfile
     use smf_periodic_table
->>>>>>> 48167413
 
     implicit none
     class(CVTypeRMSDT)                  :: cv_item
