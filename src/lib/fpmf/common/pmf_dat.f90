!===============================================================================
! PMFLib - Library Supporting Potential of Mean Force Calculations
!-------------------------------------------------------------------------------
!    Copyright (C) 2011-2015 Petr Kulhanek, kulhanek@chemi.muni.cz
!    Copyright (C) 2013-2015 Letif Mones, lam81@cam.ac.uk
!    Copyright (C) 2010 Petr Kulhanek, kulhanek@chemi.muni.cz
!    Copyright (C) 2007 Petr Kulhanek, kulhanek@enzim.hu
!    Copyright (C) 2006 Petr Kulhanek, kulhanek@chemi.muni.cz &
!                       Martin Petrek, petrek@chemi.muni.cz 
!    Copyright (C) 2005 Petr Kulhanek, kulhanek@chemi.muni.cz
!
!    This library is free software; you can redistribute it and/or
!    modify it under the terms of the GNU Lesser General Public
!    License as published by the Free Software Foundation; either
!    version 2.1 of the License, or (at your option) any later version.
!
!    This library is distributed in the hope that it will be useful,
!    but WITHOUT ANY WARRANTY; without even the implied warranty of
!    MERCHANTABILITY or FITNESS FOR A PARTICULAR PURPOSE.  See the GNU
!    Lesser General Public License for more details.
!
!    You should have received a copy of the GNU Lesser General Public
!    License along with this library; if not, write to the Free Software
!    Foundation, Inc., 51 Franklin Street, Fifth Floor, 
!    Boston, MA  02110-1301  USA
!===============================================================================

module pmf_dat

use pmf_sizes
use pmf_constants
use pmf_cvs

implicit none

! MASTER =======================================================================

! [control] --------------------------------------------------------------------
character(PMF_MAX_PATH) :: ftopology            ! fake topology
logical                 :: fdebug               ! more verbose output
logical                 :: fprint_inpcrds       ! print input coordinates including atom
                                                ! names and residue names
logical                 :: fprint_masks         ! print atom masks in CV definitions
logical                 :: fenable_pbc          ! enable PBC condition (partially)
logical                 :: fenable_hessian      ! enable the calculation of second derivatives
logical                 :: fmonitor_paths       ! enable path monitoring

! parallel setup ---------------------------------------------------------------
<<<<<<< HEAD
logical     :: fmaster      = .true.    ! .true. for master process
integer     :: fmytaskid    = 0         ! process id
integer     :: fnumoftasks  = 0         ! number of tasks
=======
logical     :: fmaster   = .true.   ! .true. for master process
integer     :: fmytaskid = 0        ! process id
>>>>>>> 48167413

! local copies of MD variables -------------------------------------------------
integer     :: fnatoms      ! total number of atoms
integer     :: fnstlim      ! length of simulation in steps
integer     :: fstep        ! current MD step
integer     :: fsystype     ! system type (NT,NTV,NTP)
real(PMFDP) :: fdt          ! dt of step in [fs]
real(PMFDP) :: ftime        ! actual time in [fs]
real(PMFDP) :: ftemp        ! simulation temperature in [K]
integer     :: fintalg      ! integration algorithm

real(PMFDP),allocatable     :: frmass(:)     ! atom masses of all atoms, should be initialized in pmf_xxxx_end_init

! status variables -------------------------------------------------------------
logical     :: fcanexmdloop ! client know how to exit md loop
integer     :: fexit_mdloop ! non zero value should terminate MD loop

! PBC support ------------------------------------------------------------------
integer     :: fbox_type    ! box type
real(PMFDP) :: fucell(3,3)  ! direct lattice vectors
real(PMFDP) :: frecip(3,3)  ! reciprocal lattice vectors
real(PMFDP) :: fbox_volume  ! box volume
real(PMFDP) :: fbox_sphere  ! maximum radius of sphere inscribed to cell

! MASTER/SLAVE =================================================================

! translation data -------------------------------------------------------------
integer                     :: NumOfLAtoms      ! number of local atoms in CVs
integer,allocatable         :: RIndexes(:)      ! translation from local (PMFLib)
                                                ! to global (external code) atom indexes

! methods ----------------------------------------------------------------------
logical                     :: pmf_enabled      ! if any method is on
logical                     :: cst_enabled
logical                     :: rst_enabled
logical                     :: mtd_enabled
logical                     :: abf_enabled
logical                     :: mon_enabled
logical                     :: stm_enabled
logical                     :: pdrv_enabled

! MASTER =======================================================================

! local atoms ------------------------------------------------------------------
real(PMFDP),allocatable     :: InitialCrd(:,:)  ! initial coordinates of local atoms
real(PMFDP),allocatable     :: Mass(:)          ! local atom masses
real(PMFDP),allocatable     :: MassInv(:)       ! mass inverse
real(PMFDP),allocatable     :: Crd(:,:)         ! current coordinates
real(PMFDP),allocatable     :: Frc(:,:)         ! current system forces
real(PMFDP),allocatable     :: Vel(:,:)         ! current system velocities
real(PMFDP),allocatable     :: DelV(:,:)        ! current system -forces
real(PMFDP)                 :: PotEne           ! current system potential energy
type(CVContextType)         :: CVContext        ! current CV context (values and derivatives)

! used by Blue moon
real(PMFDP),allocatable     :: CrdP(:,:)        ! coordinates
real(PMFDP),allocatable     :: VelP(:,:)        ! velocities
type(CVContextType)         :: CVContextP

! MASTER =======================================================================

! file names -------------------------------------------------------------------
character(PMF_MAX_PATH)     :: fcvsdef
character(PMF_MAX_PATH)     :: fpathsdef

! constraint dynamics -----------------------------
character(PMF_MAX_PATH)     :: fcstdef
character(PMF_MAX_PATH)     :: fcstout
character(PMF_MAX_PATH)     :: fcstrst
character(PMF_MAX_PATH)     :: fcstctr

! restraint dynamics -------------------------------
character(PMF_MAX_PATH)     :: frstdef
character(PMF_MAX_PATH)     :: frstout
character(PMF_MAX_PATH)     :: frsthist
character(PMF_MAX_PATH)     :: frstctr

! metadynamics -----------------------------------
character(PMF_MAX_PATH)     :: fmtddef
character(PMF_MAX_PATH)     :: fmtdout
character(PMF_MAX_PATH)     :: fmtdrst
character(PMF_MAX_PATH)     :: fmtdcvs
character(PMF_MAX_PATH)     :: fmtdhills
character(PMF_MAX_PATH)     :: fmtdgpout

! adaptive biasing force method ------------------
character(PMF_MAX_PATH)     :: fabfdef
character(PMF_MAX_PATH)     :: fabfmask
character(PMF_MAX_PATH)     :: fabfout
character(PMF_MAX_PATH)     :: fabfrst
character(PMF_MAX_PATH)     :: fabftrj
character(PMF_MAX_PATH)     :: fabfgpout

! string method ----------------------------------
character(PMF_MAX_PATH)     :: fstmdef
character(PMF_MAX_PATH)     :: fstmout

! monitoring -------------------------------------
character(PMF_MAX_PATH)     :: fmondef
character(PMF_MAX_PATH)     :: fmonout

! path driving -----------------------------------
character(PMF_MAX_PATH)     :: fpdrvdef
character(PMF_MAX_PATH)     :: fpdrvout

!-------------------------------------------------------------------------------

end module pmf_dat
<|MERGE_RESOLUTION|>--- conflicted
+++ resolved
@@ -46,14 +46,9 @@
 logical                 :: fmonitor_paths       ! enable path monitoring
 
 ! parallel setup ---------------------------------------------------------------
-<<<<<<< HEAD
 logical     :: fmaster      = .true.    ! .true. for master process
 integer     :: fmytaskid    = 0         ! process id
 integer     :: fnumoftasks  = 0         ! number of tasks
-=======
-logical     :: fmaster   = .true.   ! .true. for master process
-integer     :: fmytaskid = 0        ! process id
->>>>>>> 48167413
 
 ! local copies of MD variables -------------------------------------------------
 integer     :: fnatoms      ! total number of atoms
